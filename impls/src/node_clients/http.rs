// Copyright 2019 The Grin Developers
//
// Licensed under the Apache License, Version 2.0 (the "License");
// you may not use this file except in compliance with the License.
// You may obtain a copy of the License at
//
//     http://www.apache.org/licenses/LICENSE-2.0
//
// Unless required by applicable law or agreed to in writing, software
// distributed under the License is distributed on an "AS IS" BASIS,
// WITHOUT WARRANTIES OR CONDITIONS OF ANY KIND, either express or implied.
// See the License for the specific language governing permissions and
// limitations under the License.

//! Client functions, implementations of the NodeClient trait
//! specific to the FileWallet

use futures::{stream, Stream};

<<<<<<< HEAD
use crate::api::LocatedTxKernel;
use crate::core::core::TxKernel;
use crate::libwallet::{NodeClient, NodeVersionInfo, TxWrapper};
pub extern crate grin_wallet_util;
use crate::node_clients::http::grin_wallet_util::grin_p2p::types::PeerInfoDisplay;
use crate::util::to_hex;
use std::collections::HashMap;
use tokio::runtime::Runtime;

use crate::api;
use crate::core::global;
=======
use crate::api::{self, LocatedTxKernel};
use crate::core::core::TxKernel;
use crate::libwallet::{NodeClient, NodeVersionInfo, TxWrapper};
use semver::Version;
use std::collections::HashMap;
use tokio::runtime::Runtime;

use crate::client_utils::Client;
>>>>>>> 99ef9014
use crate::libwallet;
use crate::util::secp::pedersen;
use crate::util::{self, to_hex};

#[derive(Clone)]
pub struct HTTPNodeClient {
	node_url: String,
	node_api_secret: Option<String>,
	node_version_info: Option<NodeVersionInfo>,
}

impl HTTPNodeClient {
	/// Create a new client that will communicate with the given grin node
	pub fn new(node_url: &str, node_api_secret: Option<String>) -> HTTPNodeClient {
		HTTPNodeClient {
			node_url: node_url.to_owned(),
			node_api_secret: node_api_secret,
			node_version_info: None,
		}
	}

	/// Allow returning the chain height without needing a wallet instantiated
	pub fn chain_height(&self) -> Result<(u64, String), libwallet::Error> {
		self.get_chain_tip()
	}
}

impl NodeClient for HTTPNodeClient {
	fn node_url(&self) -> &str {
		&self.node_url
	}
	fn node_api_secret(&self) -> Option<String> {
		self.node_api_secret.clone()
	}

	fn set_node_url(&mut self, node_url: &str) {
		self.node_url = node_url.to_owned();
	}

	fn set_node_api_secret(&mut self, node_api_secret: Option<String>) {
		self.node_api_secret = node_api_secret;
	}

	fn get_version_info(&mut self) -> Option<NodeVersionInfo> {
		if let Some(v) = self.node_version_info.as_ref() {
			return Some(v.clone());
		}
		let url = format!("{}/v1/version", self.node_url());
<<<<<<< HEAD

		let chain_type = if global::is_mainnet() {
			global::ChainTypes::Mainnet
		} else if global::is_floonet() {
			global::ChainTypes::Floonet
		} else {
			global::ChainTypes::UserTesting
		};

		let mut retval = match api::client::get::<NodeVersionInfo>(
			url.as_str(),
			self.node_api_secret(),
			chain_type,
		) {
=======
		let client = Client::new();
		let mut retval = match client.get::<NodeVersionInfo>(url.as_str(), self.node_api_secret()) {
>>>>>>> 99ef9014
			Ok(n) => n,
			Err(e) => {
				// If node isn't available, allow offline functions
				// unfortunately have to parse string due to error structure
				let err_string = format!("{}", e);
				if err_string.contains("404") {
					return Some(NodeVersionInfo {
						node_version: "1.0.0".into(),
						block_header_version: 1,
						verified: Some(false),
					});
				} else {
					error!("Unable to contact Node to get version info: {}", e);
					return None;
				}
			}
		};
		retval.verified = Some(true);
		self.node_version_info = Some(retval.clone());
		Some(retval)
	}

	/// Posts a transaction to a grin node
	fn post_tx(&self, tx: &TxWrapper, fluff: bool) -> Result<(), libwallet::Error> {
		let url;
		let dest = self.node_url();
		if fluff {
			url = format!("{}/v1/pool/push_tx?fluff", dest);
		} else {
			url = format!("{}/v1/pool/push_tx", dest);
		}
<<<<<<< HEAD

		let chain_type = if global::is_mainnet() {
			global::ChainTypes::Mainnet
		} else if global::is_floonet() {
			global::ChainTypes::Floonet
		} else {
			global::ChainTypes::UserTesting
		};

		let res = api::client::post_no_ret(url.as_str(), self.node_api_secret(), tx, chain_type);
=======
		let client = Client::new();
		let res = client.post_no_ret(url.as_str(), self.node_api_secret(), tx);
>>>>>>> 99ef9014
		if let Err(e) = res {
			let report = format!("Posting transaction to node: {}", e);
			error!("Post TX Error: {}", e);
			return Err(libwallet::ErrorKind::ClientCallback(report).into());
		}
		Ok(())
	}

	/// Return the chain tip from a given node
	fn get_chain_tip(&self) -> Result<(u64, String), libwallet::Error> {
		let addr = self.node_url();
		let url = format!("{}/v1/chain", addr);
<<<<<<< HEAD

		let chain_type = if global::is_mainnet() {
			global::ChainTypes::Mainnet
		} else if global::is_floonet() {
			global::ChainTypes::Floonet
		} else {
			global::ChainTypes::UserTesting
		};

		let res = api::client::get::<api::Tip>(url.as_str(), self.node_api_secret(), chain_type);
=======
		let client = Client::new();
		let res = client.get::<api::Tip>(url.as_str(), self.node_api_secret());
>>>>>>> 99ef9014
		match res {
			Err(e) => {
				let report = format!("Getting chain height from node: {}", e);
				error!("Get chain height error: {}", e);
				Err(libwallet::ErrorKind::ClientCallback(report).into())
			}
			Ok(r) => Ok((r.height, r.last_block_pushed)),
		}
	}

	/// Get kernel implementation
	fn get_kernel(
		&mut self,
		excess: &pedersen::Commitment,
		min_height: Option<u64>,
		max_height: Option<u64>,
	) -> Result<Option<(TxKernel, u64, u64)>, libwallet::Error> {
		let version = self
			.get_version_info()
			.ok_or(libwallet::ErrorKind::ClientCallback(
				"Unable to get version".into(),
			))?;
		let version = Version::parse(&version.node_version)
			.map_err(|_| libwallet::ErrorKind::ClientCallback("Unable to parse version".into()))?;
		if version <= Version::new(2, 0, 0) {
			return Err(libwallet::ErrorKind::ClientCallback(
				"Kernel lookup not supported by node, please upgrade it".into(),
			)
			.into());
		}

		let mut query = String::new();
		if let Some(h) = min_height {
			query += &format!("min_height={}", h);
		}
		if let Some(h) = max_height {
			if query.len() > 0 {
				query += "&";
			}
			query += &format!("max_height={}", h);
		}
		if query.len() > 0 {
			query.insert_str(0, "?");
		}

		let url = format!(
			"{}/v1/chain/kernels/{}{}",
			self.node_url(),
			to_hex(excess.0.to_vec()),
			query
		);
		let client = Client::new();
		let res: Option<LocatedTxKernel> = client
			.get(url.as_str(), self.node_api_secret())
			.map_err(|e| libwallet::ErrorKind::ClientCallback(format!("Kernel lookup: {}", e)))?;

		Ok(res.map(|k| (k.tx_kernel, k.height, k.mmr_index)))
	}

	/// Retrieve outputs from node
	fn get_outputs_from_node(
		&self,
		wallet_outputs: Vec<pedersen::Commitment>,
	) -> Result<HashMap<pedersen::Commitment, (String, u64, u64)>, libwallet::Error> {
		let addr = self.node_url();
		// build the necessary query params -
		// ?id=xxx&id=yyy&id=zzz
		let query_params: Vec<String> = wallet_outputs
			.iter()
			.map(|commit| format!("id={}", util::to_hex(commit.as_ref().to_vec())))
			.collect();

		// build a map of api outputs by commit so we can look them up efficiently
		let mut api_outputs: HashMap<pedersen::Commitment, (String, u64, u64)> = HashMap::new();
		let mut tasks = Vec::new();

		let client = Client::new();

		for query_chunk in query_params.chunks(200) {
			let url = format!("{}/v1/chain/outputs/byids?{}", addr, query_chunk.join("&"),);
<<<<<<< HEAD

			let chain_type = if global::is_mainnet() {
				global::ChainTypes::Mainnet
			} else if global::is_floonet() {
				global::ChainTypes::Floonet
			} else {
				global::ChainTypes::UserTesting
			};

			tasks.push(api::client::get_async::<Vec<api::Output>>(
				url.as_str(),
				self.node_api_secret(),
				chain_type,
			));
=======
			tasks.push(client.get_async::<Vec<api::Output>>(url.as_str(), self.node_api_secret()));
>>>>>>> 99ef9014
		}

		let task = stream::futures_unordered(tasks).collect();

		let mut rt = Runtime::new().unwrap();
		let results = match rt.block_on(task) {
			Ok(outputs) => outputs,
			Err(e) => {
				let report = format!("Getting outputs by id: {}", e);
				error!("Outputs by id failed: {}", e);
				return Err(libwallet::ErrorKind::ClientCallback(report).into());
			}
		};

		for res in results {
			for out in res {
				api_outputs.insert(
					out.commit.commit(),
					(util::to_hex(out.commit.to_vec()), out.height, out.mmr_index),
				);
			}
		}
		Ok(api_outputs)
	}

	fn get_outputs_by_pmmr_index(
		&self,
		start_index: u64,
		end_index: Option<u64>,
		max_outputs: u64,
	) -> Result<
		(
			u64,
			u64,
			Vec<(pedersen::Commitment, pedersen::RangeProof, bool, u64, u64)>,
		),
		libwallet::Error,
	> {
		let addr = self.node_url();
		let mut query_param = format!("start_index={}&max={}", start_index, max_outputs);

		if let Some(e) = end_index {
			query_param = format!("{}&end_index={}", query_param, e);
		};

		let url = format!("{}/v1/txhashset/outputs?{}", addr, query_param,);

		let mut api_outputs: Vec<(pedersen::Commitment, pedersen::RangeProof, bool, u64, u64)> =
			Vec::new();

<<<<<<< HEAD
		let chain_type = if global::is_mainnet() {
			global::ChainTypes::Mainnet
		} else if global::is_floonet() {
			global::ChainTypes::Floonet
		} else {
			global::ChainTypes::UserTesting
		};

		match api::client::get::<api::OutputListing>(
			url.as_str(),
			self.node_api_secret(),
			chain_type,
		) {
=======
		let client = Client::new();

		match client.get::<api::OutputListing>(url.as_str(), self.node_api_secret()) {
>>>>>>> 99ef9014
			Ok(o) => {
				for out in o.outputs {
					let is_coinbase = match out.output_type {
						api::OutputType::Coinbase => true,
						api::OutputType::Transaction => false,
					};
					let range_proof = match out.range_proof() {
						Ok(r) => r,
						Err(e) => {
							let msg = format!("Unexpected error in returned output (missing range proof): {:?}. {:?}, {}",
									out.commit,
									out,
									e);
							error!("{}", msg);
							Err(libwallet::ErrorKind::ClientCallback(msg))?
						}
					};
					let block_height = match out.block_height {
						Some(h) => h,
						None => {
							let msg = format!("Unexpected error in returned output (missing block height): {:?}. {:?}",
									out.commit,
									out);
							error!("{}", msg);
							Err(libwallet::ErrorKind::ClientCallback(msg))?
						}
					};
					api_outputs.push((
						out.commit,
						range_proof,
						is_coinbase,
						block_height,
						out.mmr_index,
					));
				}
				Ok((o.highest_index, o.last_retrieved_index, api_outputs))
			}
			Err(e) => {
				// if we got anything other than 200 back from server, bye
				error!(
					"get_outputs_by_pmmr_index: error contacting {}. Error: {}",
					addr, e
				);
				let report = format!("outputs by pmmr index: {}", e);
				Err(libwallet::ErrorKind::ClientCallback(report))?
			}
		}
	}

<<<<<<< HEAD
	fn get_kernel(
		&mut self,
		excess: &pedersen::Commitment,
		min_height: Option<u64>,
		max_height: Option<u64>,
	) -> Result<Option<(TxKernel, u64, u64)>, libwallet::Error> {
		/*
				let version = self
					.get_version_info()
					.ok_or(libwallet::ErrorKind::ClientCallback(
						"Unable to get version".into(),
					))?;
		*/
		/*
				let version = Version::parse(&version.node_version)
					.map_err(|_| libwallet::ErrorKind::ClientCallback("Unable to parse version".into()))?;
				if version <= Version::new(2, 0, 0) {
					return Err(libwallet::ErrorKind::ClientCallback(
						"Kernel lookup not supported by node, please upgrade it".into(),
					)
					.into());
				}
		*/

		let mut query = String::new();
		if let Some(h) = min_height {
			query += &format!("min_height={}", h);
		}
		if let Some(h) = max_height {
			if query.len() > 0 {
				query += "&";
			}
			query += &format!("max_height={}", h);
		}
		if query.len() > 0 {
			query.insert_str(0, "?");
		}

		let url = format!(
			"{}/v1/chain/kernels/{}{}",
			self.node_url(),
			to_hex(excess.0.to_vec()),
			query
		);

		let chain_type = if global::is_mainnet() {
			global::ChainTypes::Mainnet
		} else if global::is_floonet() {
			global::ChainTypes::Floonet
		} else {
			global::ChainTypes::UserTesting
		};

		let res: Option<LocatedTxKernel> =
			api::client::get(url.as_str(), self.node_api_secret(), chain_type).map_err(|e| {
				libwallet::ErrorKind::ClientCallback(format!("Kernel lookup: {}", e))
			})?;

		Ok(res.map(|k| (k.tx_kernel, k.height, k.mmr_index)))
	}

	fn get_total_difficulty(&self) -> Result<u64, libwallet::Error> {
		unimplemented!();
	}
	fn get_connected_peer_info(&self) -> Result<Vec<PeerInfoDisplay>, libwallet::Error> {
		unimplemented!();
=======
	fn height_range_to_pmmr_indices(
		&self,
		start_height: u64,
		end_height: Option<u64>,
	) -> Result<(u64, u64), libwallet::Error> {
		debug!("Indices start");
		let addr = self.node_url();
		let mut query_param = format!("start_height={}", start_height);
		if let Some(e) = end_height {
			query_param = format!("{}&end_height={}", query_param, e);
		};

		let url = format!("{}/v1/txhashset/heightstopmmr?{}", addr, query_param,);

		let client = Client::new();

		match client.get::<api::OutputListing>(url.as_str(), self.node_api_secret()) {
			Ok(o) => Ok((o.last_retrieved_index, o.highest_index)),
			Err(e) => {
				// if we got anything other than 200 back from server, bye
				error!("heightstopmmr: error contacting {}. Error: {}", addr, e);
				let report = format!(": {}", e);
				Err(libwallet::ErrorKind::ClientCallback(report))?
			}
		}
>>>>>>> 99ef9014
	}
}

/*
/// Call the wallet API to create a coinbase output for the given block_fees.
/// Will retry based on default "retry forever with backoff" behavior.
pub fn create_coinbase(dest: &str, block_fees: &BlockFees) -> Result<CbData, Error> {
	let url = format!("{}/v1/wallet/foreign/build_coinbase", dest);
	match single_create_coinbase(&url, &block_fees) {
		Err(e) => {
			error!(
				"Failed to get coinbase from {}. Run mwc wallet listen?",
				url
			);
			error!("Underlying Error: {}", e.cause().unwrap());
			error!("Backtrace: {}", e.backtrace().unwrap());
			Err(e)?
		}
		Ok(res) => Ok(res),
	}
}

/// Makes a single request to the wallet API to create a new coinbase output.
fn single_create_coinbase(url: &str, block_fees: &BlockFees) -> Result<CbData, Error> {
	let res = Client::post(url, None, block_fees).context(ErrorKind::GenericError(
		"Posting create coinbase".to_string(),
	))?;
	Ok(res)
}*/<|MERGE_RESOLUTION|>--- conflicted
+++ resolved
@@ -17,19 +17,6 @@
 
 use futures::{stream, Stream};
 
-<<<<<<< HEAD
-use crate::api::LocatedTxKernel;
-use crate::core::core::TxKernel;
-use crate::libwallet::{NodeClient, NodeVersionInfo, TxWrapper};
-pub extern crate grin_wallet_util;
-use crate::node_clients::http::grin_wallet_util::grin_p2p::types::PeerInfoDisplay;
-use crate::util::to_hex;
-use std::collections::HashMap;
-use tokio::runtime::Runtime;
-
-use crate::api;
-use crate::core::global;
-=======
 use crate::api::{self, LocatedTxKernel};
 use crate::core::core::TxKernel;
 use crate::libwallet::{NodeClient, NodeVersionInfo, TxWrapper};
@@ -38,7 +25,6 @@
 use tokio::runtime::Runtime;
 
 use crate::client_utils::Client;
->>>>>>> 99ef9014
 use crate::libwallet;
 use crate::util::secp::pedersen;
 use crate::util::{self, to_hex};
@@ -87,25 +73,8 @@
 			return Some(v.clone());
 		}
 		let url = format!("{}/v1/version", self.node_url());
-<<<<<<< HEAD
-
-		let chain_type = if global::is_mainnet() {
-			global::ChainTypes::Mainnet
-		} else if global::is_floonet() {
-			global::ChainTypes::Floonet
-		} else {
-			global::ChainTypes::UserTesting
-		};
-
-		let mut retval = match api::client::get::<NodeVersionInfo>(
-			url.as_str(),
-			self.node_api_secret(),
-			chain_type,
-		) {
-=======
 		let client = Client::new();
 		let mut retval = match client.get::<NodeVersionInfo>(url.as_str(), self.node_api_secret()) {
->>>>>>> 99ef9014
 			Ok(n) => n,
 			Err(e) => {
 				// If node isn't available, allow offline functions
@@ -137,21 +106,8 @@
 		} else {
 			url = format!("{}/v1/pool/push_tx", dest);
 		}
-<<<<<<< HEAD
-
-		let chain_type = if global::is_mainnet() {
-			global::ChainTypes::Mainnet
-		} else if global::is_floonet() {
-			global::ChainTypes::Floonet
-		} else {
-			global::ChainTypes::UserTesting
-		};
-
-		let res = api::client::post_no_ret(url.as_str(), self.node_api_secret(), tx, chain_type);
-=======
 		let client = Client::new();
 		let res = client.post_no_ret(url.as_str(), self.node_api_secret(), tx);
->>>>>>> 99ef9014
 		if let Err(e) = res {
 			let report = format!("Posting transaction to node: {}", e);
 			error!("Post TX Error: {}", e);
@@ -164,21 +120,8 @@
 	fn get_chain_tip(&self) -> Result<(u64, String), libwallet::Error> {
 		let addr = self.node_url();
 		let url = format!("{}/v1/chain", addr);
-<<<<<<< HEAD
-
-		let chain_type = if global::is_mainnet() {
-			global::ChainTypes::Mainnet
-		} else if global::is_floonet() {
-			global::ChainTypes::Floonet
-		} else {
-			global::ChainTypes::UserTesting
-		};
-
-		let res = api::client::get::<api::Tip>(url.as_str(), self.node_api_secret(), chain_type);
-=======
 		let client = Client::new();
 		let res = client.get::<api::Tip>(url.as_str(), self.node_api_secret());
->>>>>>> 99ef9014
 		match res {
 			Err(e) => {
 				let report = format!("Getting chain height from node: {}", e);
@@ -259,24 +202,7 @@
 
 		for query_chunk in query_params.chunks(200) {
 			let url = format!("{}/v1/chain/outputs/byids?{}", addr, query_chunk.join("&"),);
-<<<<<<< HEAD
-
-			let chain_type = if global::is_mainnet() {
-				global::ChainTypes::Mainnet
-			} else if global::is_floonet() {
-				global::ChainTypes::Floonet
-			} else {
-				global::ChainTypes::UserTesting
-			};
-
-			tasks.push(api::client::get_async::<Vec<api::Output>>(
-				url.as_str(),
-				self.node_api_secret(),
-				chain_type,
-			));
-=======
 			tasks.push(client.get_async::<Vec<api::Output>>(url.as_str(), self.node_api_secret()));
->>>>>>> 99ef9014
 		}
 
 		let task = stream::futures_unordered(tasks).collect();
@@ -327,25 +253,9 @@
 		let mut api_outputs: Vec<(pedersen::Commitment, pedersen::RangeProof, bool, u64, u64)> =
 			Vec::new();
 
-<<<<<<< HEAD
-		let chain_type = if global::is_mainnet() {
-			global::ChainTypes::Mainnet
-		} else if global::is_floonet() {
-			global::ChainTypes::Floonet
-		} else {
-			global::ChainTypes::UserTesting
-		};
-
-		match api::client::get::<api::OutputListing>(
-			url.as_str(),
-			self.node_api_secret(),
-			chain_type,
-		) {
-=======
 		let client = Client::new();
 
 		match client.get::<api::OutputListing>(url.as_str(), self.node_api_secret()) {
->>>>>>> 99ef9014
 			Ok(o) => {
 				for out in o.outputs {
 					let is_coinbase = match out.output_type {
@@ -395,74 +305,6 @@
 		}
 	}
 
-<<<<<<< HEAD
-	fn get_kernel(
-		&mut self,
-		excess: &pedersen::Commitment,
-		min_height: Option<u64>,
-		max_height: Option<u64>,
-	) -> Result<Option<(TxKernel, u64, u64)>, libwallet::Error> {
-		/*
-				let version = self
-					.get_version_info()
-					.ok_or(libwallet::ErrorKind::ClientCallback(
-						"Unable to get version".into(),
-					))?;
-		*/
-		/*
-				let version = Version::parse(&version.node_version)
-					.map_err(|_| libwallet::ErrorKind::ClientCallback("Unable to parse version".into()))?;
-				if version <= Version::new(2, 0, 0) {
-					return Err(libwallet::ErrorKind::ClientCallback(
-						"Kernel lookup not supported by node, please upgrade it".into(),
-					)
-					.into());
-				}
-		*/
-
-		let mut query = String::new();
-		if let Some(h) = min_height {
-			query += &format!("min_height={}", h);
-		}
-		if let Some(h) = max_height {
-			if query.len() > 0 {
-				query += "&";
-			}
-			query += &format!("max_height={}", h);
-		}
-		if query.len() > 0 {
-			query.insert_str(0, "?");
-		}
-
-		let url = format!(
-			"{}/v1/chain/kernels/{}{}",
-			self.node_url(),
-			to_hex(excess.0.to_vec()),
-			query
-		);
-
-		let chain_type = if global::is_mainnet() {
-			global::ChainTypes::Mainnet
-		} else if global::is_floonet() {
-			global::ChainTypes::Floonet
-		} else {
-			global::ChainTypes::UserTesting
-		};
-
-		let res: Option<LocatedTxKernel> =
-			api::client::get(url.as_str(), self.node_api_secret(), chain_type).map_err(|e| {
-				libwallet::ErrorKind::ClientCallback(format!("Kernel lookup: {}", e))
-			})?;
-
-		Ok(res.map(|k| (k.tx_kernel, k.height, k.mmr_index)))
-	}
-
-	fn get_total_difficulty(&self) -> Result<u64, libwallet::Error> {
-		unimplemented!();
-	}
-	fn get_connected_peer_info(&self) -> Result<Vec<PeerInfoDisplay>, libwallet::Error> {
-		unimplemented!();
-=======
 	fn height_range_to_pmmr_indices(
 		&self,
 		start_height: u64,
@@ -488,7 +330,6 @@
 				Err(libwallet::ErrorKind::ClientCallback(report))?
 			}
 		}
->>>>>>> 99ef9014
 	}
 }
 
