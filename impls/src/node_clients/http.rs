--- conflicted
+++ resolved
@@ -14,21 +14,9 @@
 
 //! Client functions, implementations of the NodeClient trait
 
-<<<<<<< HEAD
-use futures::Future;
-use futures::{stream, Stream};
-
-use crate::api::{self, LocatedTxKernel};
-use crate::core::core::TxKernel;
-use crate::libwallet::HeaderInfo;
-use crate::libwallet::{NodeClient, NodeVersionInfo, TxWrapper};
-use semver::Version;
-use std::collections::HashMap;
-use tokio::runtime::Builder;
-use tokio::runtime::Runtime;
-=======
 use crate::api::{self, LocatedTxKernel, OutputListing, OutputPrintable};
 use crate::core::core::{Transaction, TxKernel};
+use crate::libwallet::HeaderInfo;
 use crate::libwallet::{NodeClient, NodeVersionInfo};
 use crossbeam_utils::thread::scope;
 use futures::stream::FuturesUnordered;
@@ -36,7 +24,6 @@
 use std::collections::HashMap;
 use std::env;
 use tokio::runtime::Builder;
->>>>>>> 54af157e
 
 use crate::client_utils::Client;
 use crate::libwallet;
@@ -45,6 +32,7 @@
 
 use super::resp_types::*;
 use crate::client_utils::json_rpc::*;
+use std::time::Duration;
 
 const ENDPOINT: &str = "/v2/foreign";
 
@@ -138,7 +126,10 @@
 						verified: Some(false),
 					});
 				} else {
-					error!("Unable to contact Node to get version info: {}, {}", url, e);
+					error!(
+						"Unable to contact Node to get version info: {}, {}",
+						self.node_url, e
+					);
 					return None;
 				}
 			}
@@ -148,77 +139,43 @@
 	}
 
 	/// Posts a transaction to a grin node
-<<<<<<< HEAD
-	fn post_tx(&self, tx: &TxWrapper, fluff: bool) -> Result<(), libwallet::Error> {
-		let url;
-		let dest = self.node_url();
-		if fluff {
-			url = format!("{}/v1/pool/push_tx?fluff", dest);
-		} else {
-			url = format!("{}/v1/pool/push_tx", dest);
-		}
-		let client = Client::new();
-		let res = client.post_no_ret(url.as_str(), self.node_api_secret(), tx);
-		if let Err(e) = res {
-			let report = format!("Post TX Error {}, {}", url, e);
-			error!("{}", report);
-			return Err(libwallet::ErrorKind::ClientCallback(report).into());
-		}
-=======
 	fn post_tx(&self, tx: &Transaction, fluff: bool) -> Result<(), libwallet::Error> {
 		let params = json!([tx, fluff]);
 		self.send_json_request::<serde_json::Value>("push_transaction", &params)?;
->>>>>>> 54af157e
 		Ok(())
 	}
 
 	/// Return the chain tip from a given node
-<<<<<<< HEAD
-	/// (<height>, <hash>, <total difficulty>)
 	fn get_chain_tip(&self) -> Result<(u64, String, u64), libwallet::Error> {
-		let addr = self.node_url();
-		let url = format!("{}/v1/chain", addr);
-		let client = Client::new();
-		let res = client.get::<api::Tip>(url.as_str(), self.node_api_secret());
-		match res {
-			Err(e) => {
-				let report = format!("Get chain height error {}, {}", url, e);
-				error!("{}", report);
-				Err(libwallet::ErrorKind::ClientCallback(report).into())
-			}
-			Ok(r) => Ok((r.height, r.last_block_pushed, r.total_difficulty)),
-		}
+		let result = self.send_json_request::<GetTipResp>("get_tip", &serde_json::Value::Null)?;
+		Ok((
+			result.height,
+			result.last_block_pushed,
+			result.total_difficulty,
+		))
 	}
 
 	/// Return header info from given height
 	fn get_header_info(&self, height: u64) -> Result<HeaderInfo, libwallet::Error> {
-		let addr = self.node_url();
-		let url = format!("{}/v1/headers/{}", addr, height);
-		let client = Client::new();
-		let res = client.get::<api::BlockHeaderPrintable>(url.as_str(), self.node_api_secret());
-		match res {
-			Err(e) => {
-				let report = format!("Get chain header {} error {}, {}", height, url, e);
-				error!("{}", report);
-				Err(libwallet::ErrorKind::ClientCallback(report).into())
-			}
-			Ok(r) => {
-				assert!(r.height == height);
-				Ok(HeaderInfo {
-					height: r.height,
-					hash: r.hash,
-					version: r.version as i32,
-					nonce: r.nonce,
-					total_difficulty: r.total_difficulty,
-				})
-			}
-		}
+		let params = json!([Some(height), None::<Option<String>>, None::<Option<String>>]);
+		let r = self.send_json_request::<api::BlockHeaderPrintable>("get_header", &params)?;
+
+		assert!(r.height == height);
+		Ok(HeaderInfo {
+			height: r.height,
+			hash: r.hash,
+			version: r.version as i32,
+			nonce: r.nonce,
+			total_difficulty: r.total_difficulty,
+		})
 	}
 
 	/// Return Connected peers
 	fn get_connected_peer_info(
 		&self,
 	) -> Result<Vec<grin_p2p::types::PeerInfoDisplay>, libwallet::Error> {
+		// There is no v2 API with connected peers. Keep using v1 for that
+
 		let addr = self.node_url();
 		let url = format!("{}/v1/peers/connected", addr);
 		let client = Client::new();
@@ -233,11 +190,6 @@
 			}
 			Ok(peer) => Ok(peer),
 		}
-=======
-	fn get_chain_tip(&self) -> Result<(u64, String), libwallet::Error> {
-		let result = self.send_json_request::<GetTipResp>("get_tip", &serde_json::Value::Null)?;
-		Ok((result.height, result.last_block_pushed))
->>>>>>> 54af157e
 	}
 
 	/// Get kernel implementation
@@ -247,25 +199,6 @@
 		min_height: Option<u64>,
 		max_height: Option<u64>,
 	) -> Result<Option<(TxKernel, u64, u64)>, libwallet::Error> {
-<<<<<<< HEAD
-		let version = self
-			.get_version_info()
-			.ok_or(libwallet::ErrorKind::ClientCallback(
-				"Unable to get version".into(),
-			))?;
-		let version = Version::parse(&version.node_version).map_err(|e| {
-			libwallet::ErrorKind::ClientCallback(format!(
-				"Unable to parse version {}, {}",
-				version.node_version, e
-			))
-		})?;
-		if version <= Version::new(2, 0, 0) {
-			return Err(libwallet::ErrorKind::ClientCallback(
-				"Kernel lookup not supported by node, please upgrade it".into(),
-			)
-			.into());
-		}
-=======
 		let method = "get_kernel";
 		let params = json!([to_hex(excess.0.to_vec()), min_height, max_height]);
 		// have to handle this manually since the error needs to be parsed
@@ -273,7 +206,6 @@
 		let client = Client::new();
 		let req = build_request(method, &params);
 		let res = client.post::<Request, Response>(url.as_str(), self.node_api_secret(), &req);
->>>>>>> 54af157e
 
 		match res {
 			Err(e) => {
@@ -295,24 +227,6 @@
 				}
 			},
 		}
-<<<<<<< HEAD
-
-		let url = format!(
-			"{}/v1/chain/kernels/{}{}",
-			self.node_url(),
-			to_hex(excess.0.to_vec()),
-			query
-		);
-		let client = Client::new();
-		let res: Option<LocatedTxKernel> = client
-			.get(url.as_str(), self.node_api_secret())
-			.map_err(|e| {
-				libwallet::ErrorKind::ClientCallback(format!("Kernel lookup {}, error {}", url, e))
-			})?;
-
-		Ok(res.map(|k| (k.tx_kernel, k.height, k.mmr_index)))
-=======
->>>>>>> 54af157e
 	}
 
 	/// Retrieve outputs from node
@@ -371,13 +285,6 @@
 				reqs.push(build_request("get_outputs", p));
 			}
 
-<<<<<<< HEAD
-		let mut rt = Builder::new().core_threads(1).build().unwrap();
-		let res = rt.block_on(task);
-		let _ = rt.shutdown_now().wait();
-		let results = match res {
-			Ok(outputs) => outputs,
-=======
 			let mut tasks = Vec::with_capacity(params.len());
 			for req in &reqs {
 				tasks.push(client.post_async::<Request, Response>(
@@ -420,7 +327,6 @@
 				}
 				results
 			}
->>>>>>> 54af157e
 			Err(e) => {
 				let report = format!("Outputs by id failed: {}", e);
 				error!("{}", report);
@@ -460,52 +366,6 @@
 		let mut api_outputs: Vec<(pedersen::Commitment, pedersen::RangeProof, bool, u64, u64)> =
 			Vec::new();
 
-<<<<<<< HEAD
-		let client = Client::new();
-
-		match client.get::<api::OutputListing>(url.as_str(), self.node_api_secret()) {
-			Ok(o) => {
-				for out in o.outputs {
-					let is_coinbase = match out.output_type {
-						api::OutputType::Coinbase => true,
-						api::OutputType::Transaction => false,
-					};
-					let range_proof = match out.range_proof() {
-						Ok(r) => r,
-						Err(e) => {
-							let msg = format!("Unexpected error in returned output (missing range proof): {:?}. {:?}, {}, {}", out.commit, out, url, e);
-							error!("{}", msg);
-							Err(libwallet::ErrorKind::ClientCallback(msg))?
-						}
-					};
-					let block_height = match out.block_height {
-						Some(h) => h,
-						None => {
-							let msg = format!("Unexpected error in returned output (missing block height): {:?}. {:?}, {}", out.commit, out, url);
-							error!("{}", msg);
-							Err(libwallet::ErrorKind::ClientCallback(msg))?
-						}
-					};
-					api_outputs.push((
-						out.commit,
-						range_proof,
-						is_coinbase,
-						block_height,
-						out.mmr_index,
-					));
-				}
-				Ok((o.highest_index, o.last_retrieved_index, api_outputs))
-			}
-			Err(e) => {
-				// if we got anything other than 200 back from server, bye
-				error!(
-					"get_outputs_by_pmmr_index: error contacting {}. Error: {}",
-					url, e
-				);
-				let report = format!("outputs by pmmr index: {}, {}", url, e);
-				Err(libwallet::ErrorKind::ClientCallback(report))?
-			}
-=======
 		let params = json!([start_index, end_index, max_outputs, Some(true)]);
 		let res = self.send_json_request::<OutputListing>("get_unspent_outputs", &params)?;
 		for out in res.outputs {
@@ -542,7 +402,6 @@
 				block_height,
 				out.mmr_index,
 			));
->>>>>>> 54af157e
 		}
 		Ok((res.highest_index, res.last_retrieved_index, api_outputs))
 	}
@@ -555,16 +414,7 @@
 		let params = json!([start_height, end_height]);
 		let res = self.send_json_request::<OutputListing>("get_pmmr_indices", &params)?;
 
-<<<<<<< HEAD
-		match client.get::<api::OutputListing>(url.as_str(), self.node_api_secret()) {
-			Ok(o) => Ok((o.last_retrieved_index, o.highest_index)),
-			Err(e) => {
-				// if we got anything other than 200 back from server, bye
-				error!("heightstopmmr: error contacting {}. Error: {}", url, e);
-				let report = format!("heightstopmmr failed {}, {}", url, e);
-				Err(libwallet::ErrorKind::ClientCallback(report))?
-			}
-		}
+		Ok((res.last_retrieved_index, res.highest_index))
 	}
 
 	/// Get blocks for height range. end_height is included.
@@ -575,7 +425,6 @@
 		start_height: u64,
 		end_height: u64,
 		threads_number: usize,
-		include_proof: bool,
 	) -> Result<Vec<api::BlockPrintable>, libwallet::Error> {
 		debug!(
 			"Requesting blocks from heights {}-{}",
@@ -584,34 +433,35 @@
 		assert!(threads_number>0 && threads_number<20, "Please use a sane positive number for the wallet that can be connected to the shareable node");
 		assert!(start_height <= end_height);
 
-		let client = Client::new();
-		let addr = self.node_url();
-
-		let query = if include_proof { "?include_proof" } else { "" };
-
 		let mut result_blocks: Vec<api::BlockPrintable> = Vec::new();
-		let mut rt = Runtime::new().unwrap();
-
+		let mut rt = Builder::new()
+			.threaded_scheduler()
+			.enable_all()
+			.build()
+			.unwrap();
 		let mut height = start_height;
 
 		while height <= end_height {
 			let mut tasks = Vec::new();
 			while tasks.len() < threads_number && height <= end_height {
-				let url = format!("{}/v1/blocks/{}{}", addr, height, query);
-				tasks.push(
-					client.get_async::<api::BlockPrintable>(url.as_str(), self.node_api_secret()),
-				);
+				let params = json!([Some(height), None::<Option<String>>, None::<Option<String>>]);
+				tasks.push(async move {
+					self.send_json_request::<api::BlockPrintable>("get_block", &params)
+				});
 				height += 1;
 			}
 
-			let task = stream::futures_unordered(tasks).collect();
-			let res = rt.block_on(task);
+			let task = async {
+				let task: FuturesUnordered<_> = tasks.into_iter().collect();
+				task.try_collect().await
+			};
+			let res: Result<Vec<api::BlockPrintable>, _> = rt.block_on(task);
 			match res {
 				Ok(blocks) => result_blocks.extend(blocks),
 				Err(e) => {
 					let report = format!(
-						"get_blocks_by_height: error contacting {}. Error: {}",
-						addr, e
+						"get_blocks_by_height: error calling api 'get_block' at {}. Error: {}",
+						self.node_url, e
 					);
 					error!("{}", report);
 					return Err(libwallet::ErrorKind::ClientCallback(report).into());
@@ -619,11 +469,8 @@
 			}
 		}
 
-		let _ = rt.shutdown_now().wait();
+		rt.shutdown_timeout(Duration::from_secs(5));
 
 		Ok(result_blocks)
-=======
-		Ok((res.last_retrieved_index, res.highest_index))
->>>>>>> 54af157e
 	}
 }