--- conflicted
+++ resolved
@@ -12,11 +12,7 @@
 // See the License for the specific language governing permissions and
 // limitations under the License.
 
-<<<<<<< HEAD
 pub mod http;
-=======
-mod http;
 mod resp_types;
->>>>>>> 54af157e
 
 pub use self::http::HTTPNodeClient;