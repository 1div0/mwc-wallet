--- conflicted
+++ resolved
@@ -121,15 +121,10 @@
 		if let Some(s) = username {
 			Ok(s.to_string())
 		} else {
-<<<<<<< HEAD
 			error!("keybase username query fail, {}", keybase_respond);
 			Err(ErrorKind::GenericError(
 				"keybase username query fail".to_owned(),
 			))?
-=======
-			error!("keybase username query fail");
-			Err(ErrorKind::GenericError("keybase username query fail".to_owned()).into())
->>>>>>> 54af157e
 		}
 	}
 }
@@ -162,12 +157,6 @@
 			let message = msg["msg"]["content"]["text"]["body"].as_str().unwrap_or("");
 			unread.push(message.to_owned());
 		}
-<<<<<<< HEAD
-=======
-		Ok(unread)
-	} else {
-		Err(ErrorKind::GenericError("keybase api fail".to_owned()).into())
->>>>>>> 54af157e
 	}
 	Ok(unread)
 }
@@ -214,12 +203,6 @@
 		for msg in messages.unwrap() {
 			unread.insert(msg, channel.to_string());
 		}
-<<<<<<< HEAD
-=======
-		Ok(unread)
-	} else {
-		Err(ErrorKind::GenericError("keybase api fail".to_owned()).into())
->>>>>>> 54af157e
 	}
 	Ok(unread)
 }
@@ -294,34 +277,20 @@
 	let start = Instant::now();
 	info!("Waiting for response message from @{}...", channel);
 	while start.elapsed().as_secs() < nseconds {
-<<<<<<< HEAD
 		// we want to skip errors and wait
 		if let Ok(unread) = read_from_channel(channel, SLATE_SIGNED)
 			.map_err(|e| error!("Failed to read from Keybase channel, {}", e))
 		{
 			for msg in unread.iter() {
 				let blob = Slate::deserialize_upgrade(&msg);
-				match blob {
-					Ok(slate) => {
-						let slate: Slate = slate.into();
-						info!(
-							"keybase response message received from @{}, tx uuid: {}",
-							channel, slate.id,
-						);
-						return Some(slate);
-					}
-					Err(_) => (),
+				if let Ok(slate) = blob {
+					let slate: Slate = slate.into();
+					info!(
+						"keybase response message received from @{}, tx uuid: {}",
+						channel, slate.id,
+					);
+					return Some(slate);
 				}
-=======
-		let unread = read_from_channel(channel, SLATE_SIGNED);
-		for msg in unread.unwrap().iter() {
-			let blob = Slate::deserialize_upgrade(&msg);
-			if let Ok(slate) = blob {
-				info!(
-					"keybase response message received from @{}, tx uuid: {}",
-					channel, slate.id,
-				);
->>>>>>> 54af157e
 			}
 		}
 		sleep(POLL_SLEEP_DURATION);
@@ -342,15 +311,9 @@
 		match send(&slate, &self.0, SLATE_NEW, TTL) {
 			true => (),
 			false => {
-<<<<<<< HEAD
 				return Err(ErrorKind::ClientCallback(
 					"Failed to post transaction slate to keybase".to_owned(),
 				))?
-=======
-				return Err(
-					ErrorKind::ClientCallback("Posting transaction slate".to_owned()).into(),
-				);
->>>>>>> 54af157e
 			}
 		}
 		info!("tx request has been sent to @{}, tx uuid: {}", &self.0, id);
@@ -358,13 +321,9 @@
 		match poll(TTL as u64, &self.0) {
 			Some(slate) => Ok(slate),
 			None => {
-<<<<<<< HEAD
 				return Err(ErrorKind::ClientCallback(
 					"Keybase failed to receive reply slate from recipient".to_owned(),
 				))?
-=======
-				Err(ErrorKind::ClientCallback("Receiving reply from recipient".to_owned()).into())
->>>>>>> 54af157e
 			}
 		}
 	}
@@ -401,27 +360,6 @@
 		node_api_secret: Option<String>,
 	) -> Result<(), Error> {
 		let node_client = HTTPNodeClient::new(&config.check_node_api_http_addr, node_api_secret);
-<<<<<<< HEAD
-		let mut wallet = Box::new(
-			DefaultWalletImpl::<'static, HTTPNodeClient>::new(node_client.clone()).map_err(
-				|e| {
-					ErrorKind::GenericError(format!(
-						"Unable to create a listener's wallet instance, {}",
-						e
-					))
-				},
-			)?,
-		)
-			as Box<
-				dyn WalletInst<
-					'static,
-					DefaultLCProvider<HTTPNodeClient, ExtKeychain>,
-					HTTPNodeClient,
-					ExtKeychain,
-				>,
-			>;
-		let lc = wallet.lc_provider()?;
-=======
 		let mut wallet =
 			Box::new(DefaultWalletImpl::<'static, HTTPNodeClient>::new(node_client).unwrap())
 				as Box<
@@ -433,7 +371,6 @@
 					>,
 				>;
 		let lc = wallet.lc_provider().unwrap();
->>>>>>> 54af157e
 		lc.set_top_level_directory(&config.data_file_dir)?;
 		let mask = lc.open_wallet(
 			None,
