--- conflicted
+++ resolved
@@ -41,19 +41,6 @@
 use rand::rngs::mock::StepRng;
 use rand::thread_rng;
 
-<<<<<<< HEAD
-pub const DB_DIR: &'static str = "db";
-pub const TX_SAVE_DIR: &'static str = "saved_txs";
-
-const OUTPUT_PREFIX: u8 = 'o' as u8;
-const DERIV_PREFIX: u8 = 'd' as u8;
-const CONFIRMED_HEIGHT_PREFIX: u8 = 'c' as u8;
-const PRIVATE_TX_CONTEXT_PREFIX: u8 = 'p' as u8;
-const TX_LOG_ENTRY_PREFIX: u8 = 't' as u8;
-const TX_LOG_ID_PREFIX: u8 = 'i' as u8;
-const ACCOUNT_PATH_MAPPING_PREFIX: u8 = 'a' as u8;
-const LAST_SCANNED_BLOCK: u8 = 'm' as u8; // pre v3.0 was l
-=======
 pub const DB_DIR: &str = "db";
 pub const TX_SAVE_DIR: &str = "saved_txs";
 
@@ -64,11 +51,7 @@
 const TX_LOG_ENTRY_PREFIX: u8 = b't';
 const TX_LOG_ID_PREFIX: u8 = b'i';
 const ACCOUNT_PATH_MAPPING_PREFIX: u8 = b'a';
-const LAST_SCANNED_BLOCK: u8 = b'l';
-const LAST_SCANNED_KEY: &str = "LAST_SCANNED_KEY";
-const WALLET_INIT_STATUS: u8 = b'w';
-const WALLET_INIT_STATUS_KEY: &str = "WALLET_INIT_STATUS";
->>>>>>> 54af157e
+const LAST_SCANNED_BLOCK: u8 = b'm'; // pre v3.0 was l
 
 /// test to see if database files exist in the current directory. If so,
 /// use a DB backend for all operations
