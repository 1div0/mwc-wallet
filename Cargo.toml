--- conflicted
+++ resolved
@@ -40,14 +40,9 @@
 grin_wallet_util = { path = "./util", version = "3.1.4" }
 
 
-grin_wallet_mwcmqs = { path = "./mwcmqs", version = "3.0.0-beta.1" }
+grin_wallet_mwcmqs = { path = "./mwcmqs", version = "3.1.4" }
 
 
-<<<<<<< HEAD
-=======
-grin_wallet_util = { path = "./util", version = "3.0.0-beta.1" }
-grin_wallet_mwcmqs = { path = "./mwcmqs", version = "3.0.0-beta.1" }
->>>>>>> 3e607363
 
 
 [build-dependencies]
