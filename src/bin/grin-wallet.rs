--- conflicted
+++ resolved
@@ -16,11 +16,8 @@
 
 #[macro_use]
 extern crate clap;
-<<<<<<< HEAD
 
 extern crate grin_wallet_util;
-=======
->>>>>>> 54af157e
 #[macro_use]
 extern crate log;
 use crate::config::ConfigError;
@@ -115,13 +112,8 @@
 
 	// Load relevant config, try and load a wallet config file
 	// Use defaults for configuration if config file not found anywhere
-<<<<<<< HEAD
-	let mut config =
-		config::initial_setup_wallet(&chain_type, current_dir, None).unwrap_or_else(|e| {
-			panic!("Error loading wallet configuration: {}", e);
-		});
-=======
-	let mut config = match config::initial_setup_wallet(&chain_type, current_dir, create_path) {
+	let mut config = match config::initial_setup_wallet(&chain_type, current_dir, None, create_path)
+	{
 		Ok(c) => c,
 		Err(e) => match e {
 			ConfigError::PathNotFoundError(m) => {
@@ -134,7 +126,6 @@
 			}
 		},
 	};
->>>>>>> 54af157e
 
 	//config.members.as_mut().unwrap().wallet.chain_type = Some(chain_type);
 
