--- conflicted
+++ resolved
@@ -146,16 +146,10 @@
 	}
 
 	// check we have a problem now
-<<<<<<< HEAD
-	wallet::controller::owner_single_use(wallet1.clone(), mask1, |api, m| {
+	wallet::controller::owner_single_use(Some(wallet1.clone()), mask1, None, |api, m| {
 		// For MWC we don't 'refresh_from_node'. Otherwise issue will be corrected
 		let (_, wallet1_info) = api.retrieve_summary_info(m, false, 1)?;
 		let (_, txs) = api.retrieve_txs(m, false, None, None)?;
-=======
-	wallet::controller::owner_single_use(Some(wallet1.clone()), mask1, None, |api, m| {
-		let (_, wallet1_info) = api.retrieve_summary_info(m, true, 1)?;
-		let (_, txs) = api.retrieve_txs(m, true, None, None)?;
->>>>>>> 54af157e
 		let (c, _) = libwallet::TxLogEntry::sum_confirmed(&txs);
 		assert!(wallet1_info.total != c);
 		Ok(())
@@ -201,16 +195,10 @@
 	})?;
 
 	// check we're all locked
-<<<<<<< HEAD
-	wallet::controller::owner_single_use(wallet1.clone(), mask1, |api, m| {
+	wallet::controller::owner_single_use(Some(wallet1.clone()), mask1, None, |api, m| {
 		// For MWC we don't 'refresh_from_node'. Otherwise issue will be corrected
 		let (wallet1_refreshed, wallet1_info) = api.retrieve_summary_info(m, false, 1)?;
 		assert!(!wallet1_refreshed); // mwc implementation must be without refresh to see an issue. Refresh will fix everything
-=======
-	wallet::controller::owner_single_use(Some(wallet1.clone()), mask1, None, |api, m| {
-		let (wallet1_refreshed, wallet1_info) = api.retrieve_summary_info(m, true, 1)?;
-		assert!(wallet1_refreshed);
->>>>>>> 54af157e
 		assert!(wallet1_info.amount_currently_spendable == 0);
 		Ok(())
 	})?;
