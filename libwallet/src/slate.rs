--- conflicted
+++ resolved
@@ -567,17 +567,9 @@
 		);
 
 		if fee > self.tx.fee() {
-<<<<<<< HEAD
-			return Err(ErrorKind::Fee(format!(
-				"Fee Dispute Error: {}, {}",
-				self.tx.fee(),
-				fee,
-			)))?;
-=======
 			return Err(
 				ErrorKind::Fee(format!("Fee Dispute Error: {}, {}", self.tx.fee(), fee,)).into(),
 			);
->>>>>>> 54af157e
 		}
 
 		if fee > self.amount + self.fee {
