--- conflicted
+++ resolved
@@ -307,7 +307,6 @@
 	/// Hex conversion error
 	#[fail(display = "Hex conversion error, {}", _0)]
 	HexError(String),
-
 }
 
 impl Display for Error {
@@ -335,16 +334,6 @@
 	pub fn kind(&self) -> ErrorKind {
 		self.inner.get_context().clone()
 	}
-<<<<<<< HEAD
-=======
-	/// get cause string
-	pub fn cause_string(&self) -> String {
-		match self.cause() {
-			Some(k) => format!("{}", k),
-			None => "Unknown".to_string(),
-		}
-	}
->>>>>>> 54af157e
 	/// get cause
 	pub fn cause(&self) -> Option<&dyn Fail> {
 		self.inner.cause()
