// Copyright 2019 The Grin Developers
//
// Licensed under the Apache License, Version 2.0 (the "License");
// you may not use this file except in compliance with the License.
// You may obtain a copy of the License at
//
//     http://www.apache.org/licenses/LICENSE-2.0
//
// Unless required by applicable law or agreed to in writing, software
// distributed under the License is distributed on an "AS IS" BASIS,
// WITHOUT WARRANTIES OR CONDITIONS OF ANY KIND, either express or implied.
// See the License for the specific language governing permissions and
// limitations under the License.

//! Transaction building functions

use uuid::Uuid;

use crate::grin_core::consensus::valid_header_version;
use crate::grin_core::core::HeaderVersion;
use crate::grin_keychain::{Identifier, Keychain};
use crate::grin_util as util;
use crate::grin_util::secp::key::SecretKey;
use crate::grin_util::secp::{pedersen, Secp256k1, Signature};
use crate::grin_util::Mutex;
use crate::internal::{selection, updater};
use crate::proof::crypto;
use crate::proof::crypto::Hex;
use crate::proof::proofaddress;
use crate::proof::proofaddress::ProvableAddress;
use crate::proof::tx_proof::{push_proof_for_slate, TxProof};
use crate::slate::Slate;
use crate::types::{Context, NodeClient, StoredProofInfo, TxLogEntryType, WalletBackend};
use crate::{address, Error, ErrorKind};

// static for incrementing test UUIDs
lazy_static! {
	static ref SLATE_COUNTER: Mutex<u8> = Mutex::new(0);
}

/// Creates a new slate for a transaction, can be called by anyone involved in
/// the transaction (sender(s), receiver(s))
pub fn new_tx_slate<'a, T: ?Sized, C, K>(
	wallet: &mut T,
	amount: u64,
	num_participants: usize,
	use_test_rng: bool,
	ttl_blocks: Option<u64>,
) -> Result<Slate, Error>
where
	T: WalletBackend<'a, C, K>,
	C: NodeClient + 'a,
	K: Keychain + 'a,
{
	let current_height = wallet.w2n_client().get_chain_tip()?.0;
	let mut slate = Slate::blank(num_participants);
	if let Some(b) = ttl_blocks {
		slate.ttl_cutoff_height = Some(current_height + b);
	}
	if use_test_rng {
		{
			let sc = SLATE_COUNTER.lock();
			let bytes = [4, 54, 67, 12, 43, 2, 98, 76, 32, 50, 87, 5, 1, 33, 43, *sc];
			slate.id = Uuid::from_slice(&bytes).unwrap();
		}
		*SLATE_COUNTER.lock() += 1;
	}
	slate.amount = amount;
	slate.height = current_height;

	if valid_header_version(current_height, HeaderVersion(1)) {
		slate.version_info.block_header_version = 1;
	}

	if valid_header_version(current_height, HeaderVersion(2)) {
		slate.version_info.block_header_version = 2;
	}

	if valid_header_version(current_height, HeaderVersion(3)) {
		slate.version_info.block_header_version = 3;
	}

	// Set the lock_height explicitly to 0 here.
	// This will generate a Plain kernel (rather than a HeightLocked kernel).
	slate.lock_height = 0;

	Ok(slate)
}

/// Estimates locked amount and fee for the transaction without creating one
/// Caller is responsible for data refresh!!!!
pub fn estimate_send_tx<'a, T: ?Sized, C, K>(
	wallet: &mut T,
	amount: u64,
	minimum_confirmations: u64,
	max_outputs: usize,
	num_change_outputs: usize,
	selection_strategy_is_use_all: bool,
	parent_key_id: &Identifier,
	outputs: &Option<Vec<&str>>, // outputs to include into the transaction
	routputs: usize,             // Number of resulting outputs. Normally it is 1
	exclude_change_outputs: bool,
	change_output_minimum_confirmations: u64,
) -> Result<
	(
		u64, // total
		u64, // fee
	),
	Error,
>
where
	T: WalletBackend<'a, C, K>,
	C: NodeClient + 'a,
	K: Keychain + 'a,
{
	// Get lock height
	let current_height = wallet.w2n_client().get_chain_tip()?.0;
	// ensure outputs we're selecting are up to date

	// Sender selects outputs into a new slate and save our corresponding keys in
	// a transaction context. The secret key in our transaction context will be
	// randomly selected. This returns the public slate, and a closure that locks
	// our inputs and outputs once we're convinced the transaction exchange went
	// according to plan
	// This function is just a big helper to do all of that, in theory
	// this process can be split up in any way
	let (_coins, total, _amount, fee) = selection::select_coins_and_fee(
		wallet,
		amount,
		current_height,
		minimum_confirmations,
		max_outputs,
		num_change_outputs,
		selection_strategy_is_use_all,
		parent_key_id,
		outputs,
		routputs,
		exclude_change_outputs,
		change_output_minimum_confirmations,
	)?;
	Ok((total, fee))
}

/// Add inputs to the slate (effectively becoming the sender)
/// Caller is responsible for wallet refresh
pub fn add_inputs_to_slate<'a, T: ?Sized, C, K>(
	wallet: &mut T,
	keychain_mask: Option<&SecretKey>,
	slate: &mut Slate,
	minimum_confirmations: u64,
	max_outputs: usize,
	num_change_outputs: usize,
	selection_strategy_is_use_all: bool,
	parent_key_id: &Identifier,
	participant_id: usize,
	message: Option<String>,
	is_initator: bool,
	use_test_rng: bool,
	outputs: Option<Vec<&str>>, // outputs to include into the transaction
	routputs: usize,            // Number of resulting outputs. Normally it is 1
	exclude_change_outputs: bool,
	change_output_minimum_confirmations: u64,
) -> Result<Context, Error>
where
	T: WalletBackend<'a, C, K>,
	C: NodeClient + 'a,
	K: Keychain + 'a,
{
	// Sender selects outputs into a new slate and save our corresponding keys in
	// a transaction context. The secret key in our transaction context will be
	// randomly selected. This returns the public slate, and a closure that locks
	// our inputs and outputs once we're convinced the transaction exchange went
	// according to plan
	// This function is just a big helper to do all of that, in theory
	// this process can be split up in any way
	let mut context = selection::build_send_tx(
		wallet,
		&wallet.keychain(keychain_mask)?,
		keychain_mask,
		slate,
		minimum_confirmations,
		max_outputs,
		num_change_outputs,
		selection_strategy_is_use_all,
		parent_key_id.clone(),
		use_test_rng,
		&outputs, // outputs to include into the transaction
		routputs, // Number of resulting outputs. Normally it is 1
		exclude_change_outputs,
		change_output_minimum_confirmations,
	)?;

	// Generate a kernel offset and subtract from our context's secret key. Store
	// the offset in the slate's transaction kernel, and adds our public key
	// information to the slate
	slate.fill_round_1(
		&wallet.keychain(keychain_mask)?,
		&mut context.sec_key,
		&context.sec_nonce,
		participant_id,
		message,
		use_test_rng,
	)?;

	if !is_initator {
		// perform partial sig
		slate.fill_round_2(
			&wallet.keychain(keychain_mask)?,
			&context.sec_key,
			&context.sec_nonce,
			participant_id,
		)?;
	}

	Ok(context)
}

/// Add receiver output to the slate
/// Note: key_id & output_amounts needed for secure claims, mwc713.
pub fn add_output_to_slate<'a, T: ?Sized, C, K>(
	wallet: &mut T,
	keychain_mask: Option<&SecretKey>,
	slate: &mut Slate,
	address: Option<String>,
	key_id_opt: Option<&str>,
	output_amounts: Option<Vec<u64>>,
	parent_key_id: &Identifier,
	participant_id: usize,
	message: Option<String>,
	is_initiator: bool,
	use_test_rng: bool,
	num_outputs: usize, // Number of outputs for this transaction. Normally it is 1
) -> Result<Context, Error>
where
	T: WalletBackend<'a, C, K>,
	C: NodeClient + 'a,
	K: Keychain + 'a,
{
	// create an output using the amount in the slate
	let (_, mut context) = selection::build_recipient_output(
		wallet,
		keychain_mask,
		slate,
		address,
		parent_key_id.clone(),
		participant_id,
		key_id_opt,
		output_amounts,
		use_test_rng,
		num_outputs, // Number of outputs for this transaction. Normally it is 1
	)?;

	// fill public keys
	slate.fill_round_1(
		&wallet.keychain(keychain_mask)?,
		&mut context.sec_key,
		&context.sec_nonce,
		participant_id,
		message,
		use_test_rng,
	)?;

	if !is_initiator {
		// perform partial sig
		slate.fill_round_2(
			&wallet.keychain(keychain_mask)?,
			&context.sec_key,
			&context.sec_nonce,
			participant_id,
		)?;
	}

	Ok(context)
}

/// Complete a transaction
pub fn complete_tx<'a, T: ?Sized, C, K>(
	wallet: &mut T,
	keychain_mask: Option<&SecretKey>,
	slate: &mut Slate,
	participant_id: usize,
	context: &Context,
) -> Result<(), Error>
where
	T: WalletBackend<'a, C, K>,
	C: NodeClient + 'a,
	K: Keychain + 'a,
{
	slate.fill_round_2(
		&wallet.keychain(keychain_mask)?,
		&context.sec_key,
		&context.sec_nonce,
		participant_id,
	)?;

	// Final transaction can be built by anyone at this stage
	slate.finalize(&wallet.keychain(keychain_mask)?)?;
	Ok(())
}

/// Rollback outputs associated with a transaction in the wallet
pub fn cancel_tx<'a, T: ?Sized, C, K>(
	wallet: &mut T,
	keychain_mask: Option<&SecretKey>,
	parent_key_id: &Identifier,
	tx_id: Option<u32>,
	tx_slate_id: Option<Uuid>,
) -> Result<(), Error>
where
	T: WalletBackend<'a, C, K>,
	C: NodeClient + 'a,
	K: Keychain + 'a,
{
	let mut tx_id_string = String::new();
	if let Some(tx_id) = tx_id {
		tx_id_string = tx_id.to_string();
	} else if let Some(tx_slate_id) = tx_slate_id {
		tx_id_string = tx_slate_id.to_string();
	}
	let tx_vec = updater::retrieve_txs(
		wallet,
		keychain_mask,
		tx_id,
		tx_slate_id,
		Some(&parent_key_id),
		false,
		None,
		None,
	)?;
	if tx_vec.len() != 1 {
		return Err(ErrorKind::TransactionDoesntExist(tx_id_string).into());
	}
	let tx = tx_vec[0].clone();
	if tx.tx_type != TxLogEntryType::TxSent && tx.tx_type != TxLogEntryType::TxReceived {
		return Err(ErrorKind::TransactionNotCancellable(tx_id_string).into());
	}
	if tx.confirmed {
		return Err(ErrorKind::TransactionNotCancellable(tx_id_string).into());
	}
	// get outputs associated with tx
	let res = updater::retrieve_outputs(
		wallet,
		keychain_mask,
		false,
		Some(&tx),
		&parent_key_id,
		None,
		None,
	)?;
	let outputs = res.iter().map(|m| m.output.clone()).collect();
	updater::cancel_tx_and_outputs(wallet, keychain_mask, tx, outputs, parent_key_id)?;
	Ok(())
}

/// Update the stored transaction (this update needs to happen when the TX is finalized)
pub fn update_stored_tx<'a, T: ?Sized, C, K>(
	wallet: &mut T,
	keychain_mask: Option<&SecretKey>,
	context: &Context,
	slate: &Slate,
	is_invoiced: bool,
) -> Result<(), Error>
where
	T: WalletBackend<'a, C, K>,
	C: NodeClient + 'a,
	K: Keychain + 'a,
{
	// finalize command
	let tx_vec = updater::retrieve_txs(
		wallet,
		keychain_mask,
		None,
		Some(slate.id),
		None,
		false,
		None,
		None,
	)?;
	let mut tx = None;
	// don't want to assume this is the right tx, in case of self-sending
	for t in tx_vec {
		if t.tx_type == TxLogEntryType::TxSent && !is_invoiced {
			tx = Some(t);
			break;
		}
		if t.tx_type == TxLogEntryType::TxReceived && is_invoiced {
			tx = Some(t);
			break;
		}
	}
	let mut tx = match tx {
		Some(t) => t,
		None => return Err(ErrorKind::TransactionDoesntExist(slate.id.to_string()).into()),
	};

	if tx.tx_slate_id.is_none() {
		return Err(ErrorKind::GenericError(
			"Transaction doesn't have stored tx slate id".to_string(),
		)
		.into());
	}

	wallet.store_tx(&format!("{}", tx.tx_slate_id.unwrap()), &slate.tx)?;
	let parent_key = tx.parent_key_id.clone();
	tx.kernel_excess = Some(slate.tx.body.kernels[0].excess);

	if let Some(ref p) = slate.payment_proof {
		let derivation_index = match context.payment_proof_derivation_index {
			Some(i) => i,
			None => 0,
		};
		let keychain = wallet.keychain(keychain_mask)?;
		let parent_key_id = wallet.parent_key_id();
		let excess = slate.calc_excess(&keychain)?;
		//sender address.
		let sender_address_secret_key =
			address::address_from_derivation_path(&keychain, &parent_key_id, derivation_index)?;
		let sender_a =
			proofaddress::payment_proof_address(&keychain, &parent_key_id, derivation_index)?;

		let sig = create_payment_proof_signature(
			slate.amount,
			&excess,
			p.sender_address.clone(),
			sender_address_secret_key,
		)?;
		tx.payment_proof = Some(StoredProofInfo {
			receiver_address: p.receiver_address.clone(),
			receiver_signature: p.receiver_signature.clone(),
			sender_address_path: derivation_index,
			sender_address: sender_a,
			sender_signature: Some(sig),
		})
	}

	let mut batch = wallet.batch(keychain_mask)?;
	batch.save_tx_log_entry(tx, &parent_key)?;
	batch.commit()?;
	Ok(())
}

/// Update the transaction participant messages
pub fn update_message<'a, T: ?Sized, C, K>(
	wallet: &mut T,
	keychain_mask: Option<&SecretKey>,
	slate: &Slate,
) -> Result<(), Error>
where
	T: WalletBackend<'a, C, K>,
	C: NodeClient + 'a,
	K: Keychain + 'a,
{
	let tx_vec = updater::retrieve_txs(
		wallet,
		keychain_mask,
		None,
		Some(slate.id),
		None,
		false,
		None,
		None,
	)?;
	if tx_vec.is_empty() {
		return Err(ErrorKind::TransactionDoesntExist(slate.id.to_string()).into());
	}
	let mut batch = wallet.batch(keychain_mask)?;
	for mut tx in tx_vec.into_iter() {
		tx.messages = Some(slate.participant_messages());
		let parent_key = tx.parent_key_id.clone();
		batch.save_tx_log_entry(tx, &parent_key)?;
	}
	batch.commit()?;
	Ok(())
}

/// Generate proof record
pub fn payment_proof_message(
	amount: u64,
	kernel_commitment: &pedersen::Commitment,
	sender_address_publickey: String,
) -> Result<String, Error> {
	let mut message = String::new();
	debug!("the kernel excess is {:?}", kernel_commitment.0.to_vec());
	debug!("the sender public key is {}", &sender_address_publickey);
	message.push_str(&util::to_hex(kernel_commitment.0.to_vec()));
	message.push_str(&sender_address_publickey);
	message.push_str(&amount.to_string());
	Ok(message)
}

/// decode proof message
//pub fn _decode_payment_proof_message(
//	msg: &[u8],
//) -> Result<(u64, pedersen::Commitment, DalekPublicKey), Error> {
//	let mut rdr = Cursor::new(msg);
//	let amount = rdr.read_u64::<BigEndian>()?;
//	let mut commit_bytes = [0u8; 33];
//	for i in 0..33 {
//		commit_bytes[i] = rdr.read_u8()?;
//	}
//	let mut sender_address_bytes = [0u8; 32];
//	for i in 0..32 {
//		sender_address_bytes[i] = rdr.read_u8()?;
//	}
//
//	Ok((
//		amount,
//		pedersen::Commitment::from_vec(commit_bytes.to_vec()),
//		DalekPublicKey::from_bytes(&sender_address_bytes)
//			.map_err(|e| ErrorKind::Signature(format!("Failed to build public key, {}", e)))?,
//	))
//}

/// create a payment proof
/// To make it compatible with mwc713, here we are using the implementation of wallet713.
pub fn create_payment_proof_signature(
	amount: u64,
	kernel_commitment: &pedersen::Commitment,
	sender_address: ProvableAddress,
	sec_key: SecretKey,
) -> Result<String, Error> {
	let message_ser = payment_proof_message(amount, kernel_commitment, sender_address.public_key)?;

	let mut challenge = String::new();
	//todo check if this is the correct way.
	challenge.push_str(&message_ser);
	let signature = crypto::sign_challenge(&challenge, &sec_key)?;
	let signature = signature.to_hex();
	Ok(signature)
}

/// Verify all aspects of a completed payment proof on the current slate
pub fn verify_slate_payment_proof<'a, T: ?Sized, C, K>(
	wallet: &mut T,
	keychain_mask: Option<&SecretKey>,
	parent_key_id: &Identifier,
	context: &Context,
	slate: &Slate,
) -> Result<(), Error>
where
	T: WalletBackend<'a, C, K>,
	C: NodeClient + 'a,
	K: Keychain + 'a,
{
	let tx_vec = updater::retrieve_txs(
		wallet,
		keychain_mask,
		None,
		Some(slate.id),
		None,
		false,
		None,
		None,
	)?;

	if tx_vec.is_empty() {
		return Err(ErrorKind::PaymentProof(
			"TxLogEntry with original proof info not found (is account correct?)".to_owned(),
		)
		.into());
	}

	let orig_proof_info = tx_vec[0].clone().payment_proof;

	if orig_proof_info.is_some() && slate.payment_proof.is_none() {
		return Err(ErrorKind::PaymentProof(
			"Expected Payment Proof for this Transaction is not present".to_owned(),
		)
		.into());
	}

	if let Some(ref p) = slate.payment_proof {
		let orig_proof_info = match orig_proof_info {
			Some(p) => p,
			None => {
				return Err(ErrorKind::PaymentProof(
					"Original proof info not stored in tx".to_owned(),
				)
				.into());
			}
		};
		let keychain = wallet.keychain(keychain_mask)?;
		let index = match context.payment_proof_derivation_index {
			Some(i) => i,
			None => {
				return Err(ErrorKind::PaymentProof(
					"Payment proof derivation index required".to_owned(),
				)
				.into());
			}
		};
		let orig_sender_a = proofaddress::payment_proof_address(&keychain, &parent_key_id, index)?;
		if p.sender_address.public_key != orig_sender_a.public_key {
			return Err(ErrorKind::PaymentProof(
				"Sender address on slate does not match original sender address".to_owned(),
			)
			.into());
		}

		if orig_proof_info.receiver_address.public_key != p.receiver_address.public_key {
			return Err(ErrorKind::PaymentProof(
				"Recipient address on slate does not match original recipient address".to_owned(),
			)
			.into());
		}

		//build the message which was used to generated receiver signature.
		let msg = payment_proof_message(
			slate.amount,
			&slate.calc_excess(&keychain)?,
			orig_sender_a.public_key.clone(),
		)?;
		let sig = match p.clone().receiver_signature {
			Some(s) => s,
			None => {
				return Err(ErrorKind::PaymentProof(
					"Recipient did not provide requested proof signature".to_owned(),
				)
				.into());
			}
		};

		let secp = Secp256k1::new();
		let signature_ser = util::from_hex(&sig).map_err(|e| {
			ErrorKind::TxProofGenericError(format!(
				"Unable to build signature from HEX {}, {}",
				&sig, e
			))
		})?;
		let signature = Signature::from_der(&secp, &signature_ser).map_err(|e| {
			ErrorKind::TxProofGenericError(format!("Unable to build signature, {}", e))
		})?;
		debug!(
			"the receiver pubkey is {}",
			orig_proof_info.receiver_address.clone().public_key
		);
		let receiver_pubkey = orig_proof_info.receiver_address.public_key().map_err(|e| {
			ErrorKind::TxProofGenericError(format!("Unable to get receiver address, {}", e))
		})?;
		crypto::verify_signature(&msg, &signature, &receiver_pubkey)
			.map_err(|e| ErrorKind::TxProofVerifySignature(format!("{}", e)))?;

		////add an extra step of generating and save proof.
		//generate the sender secret key
		let sender_address_secret_key =
			address::address_from_derivation_path(&keychain, &parent_key_id, index)?;
		let tx_proof = TxProof::from_slate(msg, slate, &sender_address_secret_key, &orig_sender_a)
			.map_err(|e| {
				ErrorKind::TxProofVerifySignature(format!(
					"Cannot create tx_proof using slate, {}",
					e
				))
			})?;
<<<<<<< HEAD
		debug!("tx_proof = {:?}", tx_proof);
=======
		println!("tx_proof = {:?}", tx_proof);
>>>>>>> 262c4d31
		push_proof_for_slate(&slate.id, tx_proof);
	}
	Ok(())
}

#[cfg(test)]
mod test {
	use super::*;
	use rand::rngs::mock::StepRng;

	use crate::grin_core::core::KernelFeatures;
	use crate::grin_core::libtx::{build, ProofBuilder};
	use crate::grin_keychain::{
		BlindSum, BlindingFactor, ExtKeychain, ExtKeychainPath, Keychain, SwitchCommitmentType,
	};
	use crate::grin_util::{secp, static_secp_instance};

	#[test]
	// demonstrate that input.commitment == referenced output.commitment
	// based on the public key and amount begin spent
	fn output_commitment_equals_input_commitment_on_spend() {
		let keychain = ExtKeychain::from_random_seed(false).unwrap();
		let builder = ProofBuilder::new(&keychain);
		let key_id1 = ExtKeychainPath::new(1, 1, 0, 0, 0).to_identifier();

		let tx1 = build::transaction(
			KernelFeatures::Plain { fee: 0 },
			vec![build::output(105, key_id1.clone())],
			&keychain,
			&builder,
		)
		.unwrap();
		let tx2 = build::transaction(
			KernelFeatures::Plain { fee: 0 },
			vec![build::input(105, key_id1.clone())],
			&keychain,
			&builder,
		)
		.unwrap();

		assert_eq!(tx1.outputs()[0].features, tx2.inputs()[0].features);
		assert_eq!(tx1.outputs()[0].commitment(), tx2.inputs()[0].commitment());
	}

	#[test]
	fn payment_proof_construction() {
		let secp_inst = static_secp_instance();
		let secp = secp_inst.lock();

		let identifier = ExtKeychainPath::new(1, 1, 0, 0, 0).to_identifier();
		let keychain = ExtKeychain::from_random_seed(true).unwrap();
		let sender_address_secret_key =
			address::address_from_derivation_path(&keychain, &identifier, 0).unwrap();
		let public_key = crypto::public_key_from_secret_key(&sender_address_secret_key).unwrap();

		let kernel_excess = {
			let keychain = ExtKeychain::from_random_seed(true).unwrap();
			let switch = SwitchCommitmentType::Regular;
			let id1 = ExtKeychain::derive_key_id(1, 1, 0, 0, 0);
			let id2 = ExtKeychain::derive_key_id(1, 2, 0, 0, 0);
			let skey1 = keychain.derive_key(0, &id1, switch).unwrap();
			let skey2 = keychain.derive_key(0, &id2, switch).unwrap();
			let blinding_factor = keychain
				.blind_sum(
					&BlindSum::new()
						.sub_blinding_factor(BlindingFactor::from_secret_key(skey1))
						.add_blinding_factor(BlindingFactor::from_secret_key(skey2)),
				)
				.unwrap();
			keychain
				.secp()
				.commit(0, blinding_factor.secret_key(&keychain.secp()).unwrap())
				.unwrap()
		};

		let amount = 1_234_567_890_u64;
		let sender_address_string = ProvableAddress::from_pub_key(&public_key).public_key;
		let msg = payment_proof_message(amount, &kernel_excess, sender_address_string).unwrap();
		println!("payment proof message is (len {}): {:?}", msg.len(), msg);

		//todo don't know know to get PublicKey from bytes same as DalekPublicKey
		//		let decoded = _decode_payment_proof_message(&msg).unwrap();
		//		assert_eq!(decoded.0, amount);
		//		assert_eq!(decoded.1, kernel_excess);
		//		assert_eq!(decoded.2, address);
		let provable_address =
			proofaddress::payment_proof_address(&keychain, &identifier, 0).unwrap();

		let sig = create_payment_proof_signature(
			amount,
			&kernel_excess,
			provable_address,
			sender_address_secret_key,
		)
		.unwrap();

		let secp = Secp256k1::new();
		let signature = util::from_hex(&sig).unwrap();
		let signature = Signature::from_der(&secp, &signature).unwrap();
		assert!(crypto::verify_signature(&msg, &signature, &public_key).is_ok());
	}
}<|MERGE_RESOLUTION|>--- conflicted
+++ resolved
@@ -651,11 +651,8 @@
 					e
 				))
 			})?;
-<<<<<<< HEAD
+
 		debug!("tx_proof = {:?}", tx_proof);
-=======
-		println!("tx_proof = {:?}", tx_proof);
->>>>>>> 262c4d31
 		push_proof_for_slate(&slate.id, tx_proof);
 	}
 	Ok(())
