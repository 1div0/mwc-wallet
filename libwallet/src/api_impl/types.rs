// Copyright 2019 The Grin Developers
//
// Licensed under the Apache License, Version 2.0 (the "License");
// you may not use this file except in compliance with the License.
// You may obtain a copy of the License at
//
//     http://www.apache.org/licenses/LICENSE-2.0
//
// Unless required by applicable law or agreed to in writing, software
// distributed under the License is distributed on an "AS IS" BASIS,
// WITHOUT WARRANTIES OR CONDITIONS OF ANY KIND, either express or implied.
// See the License for the specific language governing permissions and
// limitations under the License.

//! Types specific to the wallet api, mostly argument serialization

use crate::grin_core::libtx::secp_ser;
use crate::grin_keychain::Identifier;
use crate::grin_util::secp::pedersen;
use crate::proof::proofaddress;
use crate::proof::proofaddress::ProvableAddress;
use crate::slate_versions::SlateVersion;
use crate::types::OutputData;

/// Send TX API Args
// TODO: This is here to ensure the legacy V1 API remains intact
// remove this when v1 api is removed
#[derive(Clone, Serialize, Deserialize)]
pub struct SendTXArgs {
	/// amount to send
	pub amount: u64,
	/// minimum confirmations
	pub minimum_confirmations: u64,
	/// payment method
	pub method: String,
	/// destination url
	pub dest: String,
	/// Max number of outputs
	pub max_outputs: usize,
	/// Number of change outputs to generate
	pub num_change_outputs: usize,
	/// whether to use all outputs (combine)
	pub selection_strategy_is_use_all: bool,
	/// Optional message, that will be signed
	pub message: Option<String>,
	/// Optional slate version to target when sending
	pub target_slate_version: Option<u16>,
}

/// V2 Init / Send TX API Args
#[derive(Clone, Serialize, Deserialize)]
pub struct InitTxArgs {
	/// The human readable account name from which to draw outputs
	/// for the transaction, overriding whatever the active account is as set via the
	/// [`set_active_account`](../grin_wallet_api/owner/struct.Owner.html#method.set_active_account) method.
	///
	#[serde(default)]
	pub src_acct_name: Option<String>,
	#[serde(with = "secp_ser::string_or_u64")]
	/// The amount to send, in nanogrins. (`1 G = 1_000_000_000nG`)
	pub amount: u64,
	#[serde(with = "secp_ser::string_or_u64")]
	/// The minimum number of confirmations an output
	/// should have in order to be included in the transaction.
	#[serde(default = "InitTxArgs::default_minimum_confirmations")]
	pub minimum_confirmations: u64,
	/// By default, the wallet selects as many inputs as possible in a
	/// transaction, to reduce the Output set and the fees. The wallet will attempt to spend
	/// include up to `max_outputs` in a transaction, however if this is not enough to cover
	/// the whole amount, the wallet will include more outputs. This parameter should be considered
	/// a soft limit.
	#[serde(default = "InitTxArgs::default_max_outputs")]
	pub max_outputs: u32,
	/// The target number of change outputs to create in the transaction.
	/// The actual number created will be `num_change_outputs` + whatever remainder is needed.
	#[serde(default = "InitTxArgs::default_num_change_outputs")]
	pub num_change_outputs: u32,
	/// If `true`, attempt to use up as many outputs as
	/// possible to create the transaction, up the 'soft limit' of `max_outputs`. This helps
	/// to reduce the size of the UTXO set and the amount of data stored in the wallet, and
	/// minimizes fees. This will generally result in many inputs and a large change output(s),
	/// usually much larger than the amount being sent. If `false`, the transaction will include
	/// as many outputs as are needed to meet the amount, (and no more) starting with the smallest
	/// value outputs.
	#[serde(default = "InitTxArgs::default_selection_strategy_is_use_all")]
	pub selection_strategy_is_use_all: bool,
	/// An optional participant message to include alongside the sender's public
	/// ParticipantData within the slate. This message will include a signature created with the
	/// sender's private excess value, and will be publically verifiable. Note this message is for
	/// the convenience of the participants during the exchange; it is not included in the final
	/// transaction sent to the chain. The message will be truncated to 256 characters.
	#[serde(default)]
	pub message: Option<String>,
	/// Optionally set the output target slate version (acceptable
	/// down to the minimum slate version compatible with the current. If `None` the slate
	/// is generated with the latest version.
	#[serde(default)]
	pub target_slate_version: Option<u16>,
	/// Number of blocks from current after which TX should be ignored
	#[serde(with = "secp_ser::opt_string_or_u64")]
	#[serde(default)]
	pub ttl_blocks: Option<u64>,
	/// If set, require a payment proof for the particular recipient
	#[serde(
		serialize_with = "proofaddress::option_as_string",
		deserialize_with = "proofaddress::option_proof_address_from_string"
	)]
	#[serde(default)]
	pub payment_proof_recipient_address: Option<ProvableAddress>,
	/// address of another party to store in tx history.
	#[serde(default)]
	pub address: Option<String>,
	/// If true, just return an estimate of the resulting slate, containing fees and amounts
	/// locked without actually locking outputs or creating the transaction. Note if this is set to
	/// 'true', the amount field in the slate will contain the total amount locked, not the provided
	/// transaction amount
	#[serde(default)]
	pub estimate_only: Option<bool>,
	/// If true, exclude change outputs from minimum_confirmation settings. Instead --min_conf_change_outputs
	/// will be used for the minimum_confirmation value for all change_outputs. All non change outputs will continue
	/// to use the --min_conf parameter.
	#[serde(default)]
	pub exclude_change_outputs: Option<bool>,
	/// The minimum number of confirmations an output that is a change output
	/// should have in order to be included in the transaction.
	/// This parameter is only used if exclude_change_outputs is true.
	#[serde(default = "InitTxArgs::default_change_output_minimum_confirmations")]
	pub minimum_confirmations_change_outputs: u64,
	/// Sender arguments. If present, the underlying function will also attempt to send the
	/// transaction to a destination and optionally finalize the result
	#[serde(default)]
	pub send_args: Option<InitTxSendArgs>,
}

/// Send TX API Args, for convenience functionality that inits the transaction and sends
/// in one go
#[derive(Clone, Serialize, Deserialize)]
pub struct InitTxSendArgs {
	/// The transaction method. Can currently be 'http' or 'keybase'.
	pub method: String,
	/// The destination, contents will depend on the particular method
	pub dest: String,
	/// receiver wallet apisecret. Applicable to http/https address only
	#[serde(default)]
	pub apisecret: Option<String>,
	/// Whether to finalize the result immediately if the send was successful
	#[serde(default = "InitTxSendArgs::default_finalize")]
	pub finalize: bool,
	/// Whether to post the transasction if the send and finalize were successful
	#[serde(default = "InitTxSendArgs::default_post_tx")]
	pub post_tx: bool,
	/// Whether to use dandelion when posting. If false, skip the dandelion relay
	#[serde(default = "InitTxSendArgs::default_fluff")]
	pub fluff: bool,
}

impl Default for InitTxArgs {
	fn default() -> InitTxArgs {
		InitTxArgs {
			src_acct_name: None,
			amount: 0,
			minimum_confirmations: 10,
			max_outputs: 500,
			num_change_outputs: 1,
			selection_strategy_is_use_all: true,
			message: None,
			target_slate_version: None,
			ttl_blocks: None,
			estimate_only: Some(false),
			payment_proof_recipient_address: None,
			address: None,
			exclude_change_outputs: Some(false),
			minimum_confirmations_change_outputs: 1,
			send_args: None,
		}
	}
}

impl InitTxArgs {
	fn default_change_output_minimum_confirmations() -> u64 {
		1
	}
	fn default_minimum_confirmations() -> u64 {
		10
	}
	fn default_max_outputs() -> u32 {
		500
	}
	fn default_num_change_outputs() -> u32 {
		1
	}
	fn default_selection_strategy_is_use_all() -> bool {
		false
	}
}

impl InitTxSendArgs {
	fn default_finalize() -> bool {
		true
	}
	fn default_post_tx() -> bool {
		true
	}
	fn default_fluff() -> bool {
		true
	}
}

/// V2 Issue Invoice Tx Args
#[derive(Clone, Serialize, Deserialize)]
pub struct IssueInvoiceTxArgs {
	/// The human readable account name to which the received funds should be added
	/// overriding whatever the active account is as set via the
	/// [`set_active_account`](../grin_wallet_api/owner/struct.Owner.html#method.set_active_account) method.
	#[serde(default)]
	pub dest_acct_name: Option<String>,
	/// The invoice amount in nanogrins. (`1 G = 1_000_000_000nG`)
	#[serde(with = "secp_ser::string_or_u64")]
	pub amount: u64,
	/// Optional message, that will be signed
	#[serde(default)]
	pub message: Option<String>,
	/// Optionally set the output target slate version (acceptable
	/// down to the minimum slate version compatible with the current. If `None` the slate
	/// is generated with the latest version.
	#[serde(default)]
	pub target_slate_version: Option<u16>,
	/// recipient address
	#[serde(default)]
	pub address: Option<String>,
}

impl Default for IssueInvoiceTxArgs {
	fn default() -> IssueInvoiceTxArgs {
		IssueInvoiceTxArgs {
			dest_acct_name: None,
			amount: 0,
			message: None,
			target_slate_version: None,
			address: None,
		}
	}
}

/// Fees in block to use for coinbase amount calculation
#[derive(Serialize, Deserialize, Debug, Clone)]
pub struct BlockFees {
	/// fees
	#[serde(with = "secp_ser::string_or_u64")]
	pub fees: u64,
	/// height
	#[serde(with = "secp_ser::string_or_u64")]
	pub height: u64,
	/// key id
	pub key_id: Option<Identifier>,
}

impl BlockFees {
	/// return key id
	pub fn key_id(&self) -> Option<Identifier> {
		self.key_id.clone()
	}
}

/// Map Outputdata to commits
#[derive(Serialize, Deserialize, Debug, Clone)]
pub struct OutputCommitMapping {
	/// Output Data
	pub output: OutputData,
	/// The commit
	#[serde(
		serialize_with = "secp_ser::as_hex",
		deserialize_with = "secp_ser::commitment_from_hex"
	)]
	pub commit: pedersen::Commitment,
}

/// Node height result
#[derive(Serialize, Deserialize, Debug, Clone)]
pub struct NodeHeightResult {
	/// Last known height
	#[serde(with = "secp_ser::string_or_u64")]
	pub height: u64,
	/// Hash
	pub header_hash: String,
	/// Whether this height was updated from the node
	pub updated_from_node: bool,
}

/// Version request result
#[derive(Serialize, Deserialize, Debug, Clone)]
pub struct VersionInfo {
	/// API version
	pub foreign_api_version: u16,
	/// Slate version
	pub supported_slate_versions: Vec<SlateVersion>,
}

/// Packaged Payment Proof
#[derive(Serialize, Deserialize, Debug, Clone)]
pub struct PaymentProof {
	/// Amount
	#[serde(with = "secp_ser::string_or_u64")]
	pub amount: u64,
	/// Kernel Excess
	#[serde(
		serialize_with = "secp_ser::as_hex",
		deserialize_with = "secp_ser::commitment_from_hex"
	)]
	pub excess: pedersen::Commitment,
	/// Recipient Wallet Address
	pub recipient_address: ProvableAddress,
	/// Recipient Signature
	pub recipient_sig: String,
	/// Sender Wallet Address
	pub sender_address: ProvableAddress,
	/// Sender Signature
<<<<<<< HEAD
	#[serde(with = "dalek_ser::dalek_sig_serde")]
	pub sender_sig: DalekSignature,
=======
	pub sender_sig: String,
>>>>>>> fb381538
}

/// Init swap operation
#[derive(Serialize, Deserialize, Debug, Clone)]
pub struct SwapStartArgs {
	/// MWC to send
	pub mwc_amount: u64,
	/// Secondary currency
	pub secondary_currency: String,
	/// BTC to recieve
	pub secondary_amount: u64,
	/// Secondary currency redeem address
	pub secondary_redeem_address: String,
	/// Locking order (True, seller does locking first)
	pub seller_lock_first: bool,
	/// Minimum confirmation number for the inputs to spend
	pub minimum_confirmations: Option<u64>,
<<<<<<< HEAD
=======

>>>>>>> fb381538
	/// Requred confirmations for MWC Locking
	pub mwc_confirmations: u64,
	/// Requred confirmations for BTC Locking
	pub secondary_confirmations: u64,
	/// Time interval for message exchange session.
	pub message_exchange_time_sec: u64,
	/// Time interval needed to redeem or execute a refund transaction.
	pub redeem_time_sec: u64,
}<|MERGE_RESOLUTION|>--- conflicted
+++ resolved
@@ -315,12 +315,7 @@
 	/// Sender Wallet Address
 	pub sender_address: ProvableAddress,
 	/// Sender Signature
-<<<<<<< HEAD
-	#[serde(with = "dalek_ser::dalek_sig_serde")]
-	pub sender_sig: DalekSignature,
-=======
 	pub sender_sig: String,
->>>>>>> fb381538
 }
 
 /// Init swap operation
@@ -338,10 +333,6 @@
 	pub seller_lock_first: bool,
 	/// Minimum confirmation number for the inputs to spend
 	pub minimum_confirmations: Option<u64>,
-<<<<<<< HEAD
-=======
-
->>>>>>> fb381538
 	/// Requred confirmations for MWC Locking
 	pub mwc_confirmations: u64,
 	/// Requred confirmations for BTC Locking
